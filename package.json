{
  "name": "chromospace",
  "version": "0.0.9",
  "author": "David Kouřil <david.kouril@gmail.com>",
  "license": "MIT",
  "type": "module",
  "scripts": {
    "dev": "vite",
    "build": "tsc && vite build",
    "preview": "vite preview",
    "test": "vitest --pool=forks",
    "typecheck": "tsc",
    "fix": "biome check --apply ."
  },
  "files": ["dist"],
  "main": "./dist/chromospace.umd.cjs",
  "module": "./dist/chromospace.js",
  "types": "./dist/main.d.ts",
  "exports": {
    ".": {
      "types": "./dist/main.d.ts",
      "import": "./dist/chromospace.js",
      "require": "./dist/chromospace.umd.cjs"
    }
  },
  "devDependencies": {
    "@biomejs/biome": "1.7.3",
    "@types/chroma-js": "^2.4.4",
    "@types/node": "^20.12.12",
    "@types/three": "^0.162.0",
    "happy-dom": "^14.11.0",
    "jsdom": "^24.0.0",
<<<<<<< HEAD
    "typescript": "^5.2.2",
    "vite": "^5.1.4",
    "vitest": "^1.3.1",
=======
    "prettier": "3.2.5",
    "typescript": "^5.4.5",
    "vite": "^5.2.11",
    "vitest": "^1.6.0",
>>>>>>> 53e78682
    "vitest-canvas-mock": "^0.3.3"
  },
  "dependencies": {
    "chroma-js": "^2.4.2",
    "gl-matrix": "^3.4.3",
    "n8ao": "^1.8.2",
    "postprocessing": "^6.35.4",
    "three": "^0.164.1"
  }
}<|MERGE_RESOLUTION|>--- conflicted
+++ resolved
@@ -30,16 +30,9 @@
     "@types/three": "^0.162.0",
     "happy-dom": "^14.11.0",
     "jsdom": "^24.0.0",
-<<<<<<< HEAD
-    "typescript": "^5.2.2",
-    "vite": "^5.1.4",
-    "vitest": "^1.3.1",
-=======
-    "prettier": "3.2.5",
     "typescript": "^5.4.5",
     "vite": "^5.2.11",
     "vitest": "^1.6.0",
->>>>>>> 53e78682
     "vitest-canvas-mock": "^0.3.3"
   },
   "dependencies": {
